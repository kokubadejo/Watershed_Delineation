--- conflicted
+++ resolved
@@ -16,11 +16,7 @@
 
 # 100 stations = 19 min
 
-<<<<<<< HEAD
-# job ID: 13794580        # Inorganic_nitrogen_(nitrate_and_nitrite)_obs.json
-=======
 # job ID: 13865883        # Inorganic_nitrogen_(nitrate_and_nitrite)_obs.json
->>>>>>> 40a6b9f5
 # ---> no of stations:  7870    (grep -c LatitudeNormalized "Inorganic_nitrogen_(nitrate_and_nitrite)_obs.json")
 # ---> ntasks = 79
 json_file="Inorganic_nitrogen_(nitrate_and_nitrite)_obs.json"
