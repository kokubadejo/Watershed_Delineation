# ------------------------------------------------------------------------------
# MIT License
# ------------------------------------------------------------------------------
# Copyright (c) 2023 Kasopefoluwa Okubadejo
#
# Permission is hereby granted, free of charge, to any person obtaining a copy
# of this software and associated documentation files (the "Software"), to deal
# in the Software without restriction, including without limitation the rights
# to use, copy, modify, merge, publish, distribute, sublicense, and/or sell
# copies of the Software, and to permit persons to whom the Software is
# furnished to do so, subject to the following conditions:
#
# The above copyright notice and this permission notice shall be included in all
# copies or substantial portions of the Software.
#
# THE SOFTWARE IS PROVIDED "AS IS", WITHOUT WARRANTY OF ANY KIND, EXPRESS OR
# IMPLIED, INCLUDING BUT NOT LIMITED TO THE WARRANTIES OF MERCHANTABILITY,
# FITNESS FOR A PARTICULAR PURPOSE AND NONINFRINGEMENT. IN NO EVENT SHALL THE
# AUTHORS OR COPYRIGHT HOLDERS BE LIABLE FOR ANY CLAIM, DAMAGES OR OTHER
# LIABILITY, WHETHER IN AN ACTION OF CONTRACT, TORT OR OTHERWISE, ARISING FROM,
# OUT OF OR IN CONNECTION WITH THE SOFTWARE OR THE USE OR OTHER DEALINGS IN THE
# SOFTWARE.
# ---

#-------------------------------------------------------------------------------
# Imports
#-------------------------------------------------------------------------------
from pysheds.grid import Grid
import numpy as np
import fiona
import pandas as pd
import geopandas as gpd
import os

#-------------------------------------------------------------------------------
# Delineate Watershed
#-------------------------------------------------------------------------------
def delineate(dem='', output_dir="output", output_fname='', basins=None, id_field="id"):
    """
    Description
    -----------
    delineate(dem, output_dir, basins) delineates watersheds

    Input           Format          Description
    -----           ------          -----------
    dem             str             The path to the dem
    output_dir      str             The path to the output folder
    output_fname    str             The path to the output file
    basins          DataFrame       Pour point DataFrame or GeoDataFrame..
    id_field        str             Station ID field name.

    Output          Format          Description
    ------          ------          -----------
    watersheds      Shapefiles      The watershed shapefiles delineated

    Returns
    -------
    None

    """
    # Read elevation raster
    # ----------------------------
    print("Read elevation raster")
    grid = Grid.from_raster(dem, nodata=-9999)
    dem = grid.read_raster(dem, nodata=grid.nodata)

    # Condition DEM
    # ----------------------
    # Fill pits in DEM
    print("Filling pits")
    dem = grid.fill_pits(dem)

    # Fill depressions in DEM
    print("Filling depressions")
    dem = grid.fill_depressions(dem)

    # Resolve flats in DEM
    print("Resolving flats")
    dem = grid.resolve_flats(dem)

    # Crosschecking
    print("Asserting filled sinks")
    # assert not grid.detect_pits(dem).any()
    # assert not grid.detect_depressions(dem).any()
    # assert not grid.detect_flats(dem).any()

    # Determine D8 flow directions from DEM
    # ----------------------
    # Specify directional mapping

    # print("Specify directional mapping")
    # dirmap = (64, 128, 1, 2, 4, 8, 16, 32)

    # Cardinal and intercardinal directions are represented by numeric values in
    # the output grid. By default, the ESRI scheme is used:
            # North: 64
            # Northeast: 128
            # East: 1
            # Southeast: 2
            # South: 4
            # Southwest: 8
            # West: 16
            # Northwest: 32

    # Compute flow directions
    # -------------------------------------
    print("Compute flow directions")
    fdir = grid.flowdir(dem)

    # Calculate flow accumulation
    # --------------------------
    print("Calculate flow accumulation")
    acc = grid.accumulation(fdir)

    # Delineate a catchment
    # ---------------------
    # Specify pour point
    print("Specify pour point")
    
    if type(basins) is pd.DataFrame:
        lats = basins['lat'].tolist()
        lons = basins['lon'].tolist()
        ids = basins[id_field].tolist()
    elif type(basins) is gpd.GeoDataFrame:
        lats = basins.geometry.y.tolist()
        lons = basins.geometry.x.tolist()
        ids = basins[id_field].tolist()
    # x, y = -80.15, 43.09
    
    watersheds = []

    for index in range(0, len(lats)):
        x = lons[index]
        y = lats[index]
        st_id = ids[index]

        # Snap pour point to high accumulation cell
        x_snap, y_snap = grid.snap_to_mask(acc > 9000, (x, y))

        # Delineate the catchment
        print("Delineate the catchment")
        catch = grid.catchment(x=x_snap, y=y_snap, fdir=fdir, xytype='coordinate')
        catch_view = grid.view(catch, dtype=np.uint8)
        
        for shape, value in grid.polygonize(catch_view, nodata=catch_view.nodata):
<<<<<<< HEAD
            watersheds.append((shape, value, st_id, x, y))

    print("Writing to shapefile")
    # Specify schema
    schema = {'geometry': 'Polygon', 'properties': {'LABEL': 'float:16', id_field: 'str', 'lat': 'float', 'lng': 'float'}}
=======
            watersheds.append((shape, value, st_id))

    print("Writing to shapefile")
    # Specify schema
    schema = {'geometry': 'Polygon', 'properties': {'LABEL': 'float:16', id_field': 'str', 'lat': 'float', 'lng': 'float'}}
>>>>>>> b308965e

    # Write shapefile
    with fiona.open(output_fname, 'w',
                    driver='GeoJSON',
                    crs=grid.crs.srs,
                    schema=schema) as c:
        i = 0
        for shape, value, st_id, x, y in watersheds:
            rec = {}
            rec['geometry'] = shape
            rec['properties'] = {'LABEL': str(value), id_field: st_id, 'lat': y, 'lng': x}
            rec['id'] = str(i)
            c.write(rec)
            i += 1


#-------------------------------------------------------------------------------
# Run Program
#-------------------------------------------------------------------------------
def main():
    input = "data"
    output = "output"
    if not os.path.isdir(output):
        os.mkdir(output)

    basins = pd.read_csv("{}/basins.csv".format(input))  # path to csv of pour points
    dem = "data/n40w090_dem.tif"
    fname = ""       # CHANGE ME!!!
    output_fname = os.path.join(output, fname)
    delineate(dem, output, output_fname, basins)

if __name__ == "__main__":
    main()<|MERGE_RESOLUTION|>--- conflicted
+++ resolved
@@ -143,19 +143,11 @@
         catch_view = grid.view(catch, dtype=np.uint8)
         
         for shape, value in grid.polygonize(catch_view, nodata=catch_view.nodata):
-<<<<<<< HEAD
             watersheds.append((shape, value, st_id, x, y))
 
     print("Writing to shapefile")
     # Specify schema
     schema = {'geometry': 'Polygon', 'properties': {'LABEL': 'float:16', id_field: 'str', 'lat': 'float', 'lng': 'float'}}
-=======
-            watersheds.append((shape, value, st_id))
-
-    print("Writing to shapefile")
-    # Specify schema
-    schema = {'geometry': 'Polygon', 'properties': {'LABEL': 'float:16', id_field': 'str', 'lat': 'float', 'lng': 'float'}}
->>>>>>> b308965e
 
     # Write shapefile
     with fiona.open(output_fname, 'w',
@@ -183,7 +175,7 @@
 
     basins = pd.read_csv("{}/basins.csv".format(input))  # path to csv of pour points
     dem = "data/n40w090_dem.tif"
-    fname = ""       # CHANGE ME!!!
+    fname = "***.geojson"       # CHANGE ME!!!
     output_fname = os.path.join(output, fname)
     delineate(dem, output, output_fname, basins)
 
