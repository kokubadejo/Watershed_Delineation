--- conflicted
+++ resolved
@@ -147,21 +147,7 @@
 
     print("Writing to shapefile")
     # Specify schema
-<<<<<<< HEAD
-    schema = {'geometry': 'Polygon', 'properties': {'LABEL': 'float:16', 'st_id': 'str'}}
-
-    # Write shapefile
-    with fiona.open('watersheds.shp', 'w',
-                    driver='ESRI Shapefile',
-                    crs=grid.crs.srs,
-                    schema=schema) as c:
-        i = 0
-        for shape, value, st_id in watersheds:
-            rec = {}
-            rec['geometry'] = shape
-            rec['properties'] = {'LABEL' : str(value), 'st_id': str(st_id)}
-=======
-    schema = {'geometry': 'Polygon', 'properties': {'LABEL': 'float:16', 'id': 'str', 'lat': 'float', 'lng': 'float'}}
+    schema = {'geometry': 'Polygon', 'properties': {'LABEL': 'float:16', id_field': 'str', 'lat': 'float', 'lng': 'float'}}
 
     # Write shapefile
     with fiona.open(output_fname, 'w',
@@ -169,11 +155,10 @@
                     crs=grid.crs.srs,
                     schema=schema) as c:
         i = 0
-        for shape, value, wid, x, y in watersheds:
+        for shape, value, st_id, x, y in watersheds:
             rec = {}
             rec['geometry'] = shape
-            rec['properties'] = {'LABEL': str(value), id_field: wid, 'lat': y, 'lng': x}
->>>>>>> c5370342
+            rec['properties'] = {'LABEL': str(value), id_field: st_id, 'lat': y, 'lng': x}
             rec['id'] = str(i)
             c.write(rec)
             i += 1
